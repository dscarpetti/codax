--- conflicted
+++ resolved
@@ -4,13 +4,9 @@
 
 [![Clojars Project](http://clojars.org/codax/latest-version.svg)](http://clojars.org/codax)
 
-<<<<<<< HEAD
 Version 1.5.0 allows unsorted sets and maps to be used as [path](#paths) keys. It also reserves pathwise encoding codes `0xa0` - `0xaf`.
 
-Version 1.4.0 implements [upgradable transactions](doc/upgradable-transactions.md). (using `with-upgradable-transaction` macro) and **fixes an RCE vulnerability**.
-=======
 Version 1.4.1 removes built-in support for clj-time. If you have an older database using clj-time see the [changelog](CHANGELOG.md)
->>>>>>> 5be76696
 
 Version 1.4.0 implements [upgradable transactions](doc/upgradable-transactions.md). (using `with-upgradable-transaction` macro) and **fixes an RCE vulnerability**.
 
@@ -108,12 +104,9 @@
     - false
     - nil
     - java.time.Instant
-<<<<<<< HEAD
-    - org.joda.time.DateTime
     - unsorted maps
     - unsorted sets
-=======
->>>>>>> 5be76696
+
   - the path can only target nested maps, and **cannot be used to descend into other data structures (e.g. vectors)**.
   - you can get the empty path (e.g. `(get-at db [])` returns the full database) but you cannot modify it (e.g. `(assoc-at [] :foo)` throws an error)
 
